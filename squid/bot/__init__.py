"""Main bot module, includes all the commands and listeners for the bot."""

from __future__ import annotations

import asyncio
import logging
import os
from collections.abc import Awaitable
from logging.handlers import RotatingFileHandler
from typing import Callable, Final, Self, TypedDict, override

import discord
from discord import Message, Webhook
from discord.abc import Messageable
from discord.ext import commands, tasks
from discord.ext.commands import Bot
from dotenv.main import StrPath

from squid.bot._types import MessageableChannel
from squid.bot.submission.build_handler import BuildHandler
from squid.bot.utils import RunningMessage
from squid.db import DatabaseManager
from squid.db.builds import Build, clean_locks

logger = logging.getLogger(__name__)
<<<<<<< HEAD
=======


>>>>>>> 6ec23c44
type MaybeAwaitableFunc[**P, T] = Callable[P, T | Awaitable[T]]


class BotConfig(TypedDict, total=False):
    """Configuration for the Redstone Squid bot."""

    prefix: str
    """The command prefix for the bot. Defaults to `!` if not found in this config."""
    bot_name: str
    """The name of the bot, used in the help command."""
    bot_version: str
    """The version of the bot, used in the help command."""
    owner_id: int
    """The ID of the bot owner, used for commands that only the owner can use. e.g. `sync` which syncs the bot's commands with Discord."""
    owner_server_id: int
    """Select one "home" server where some commands are only available in this server. If not set, the bot will not restrict commands to a specific server."""
    source_code_url: str
    """The URL of the source code repository, used in the help command."""
    print_tracebacks: bool
    """Whether to print tracebacks directly to the user, may leak system information"""


class ApplicationConfig(TypedDict, total=False):
    """Configuration for the Redstone Squid system."""

    dev_mode: bool
    """Whether the bot is running in development mode, which changes some small behaviors to make development easier."""
    dotenv_path: StrPath | None
    """The path to the .env file, used to load environment variables. Use None for auto-detection, remove this key to disable loading .env file."""
    bot_config: BotConfig
    """Configuration for the bot."""


class RedstoneSquid(Bot):
    db: DatabaseManager

    def __init__(
        self,
        config: BotConfig | None = None,
    ):
        if config is None:
            config = {}
        description = ""
        if config.get("bot_name"):
            description += f"{config.get('bot_name')} "
        if config.get("bot_version"):
            description += f"v{config.get('bot_version')}"

        prefix = config.get("prefix")
        if prefix is None:
            logger.info("No prefix found in config, using default '!'")
            prefix = "!"
        super().__init__(
            command_prefix=commands.when_mentioned_or(prefix),
            owner_id=config.get("owner_id"),
            intents=discord.Intents.all(),
            description=description or None,
        )

        # Store bot configuration as instance attributes
        self.bot_name = config.get("bot_name")
        self.bot_version = config.get("bot_version")
        self.owner_server_id = config.get("owner_server_id")
        self.source_code_url = config.get("source_code_url")
        self.print_tracebacks = config.get("print_tracebacks", False)

    @override
    async def setup_hook(self) -> None:
        """Called when the bot is ready to start."""
        self.db = DatabaseManager()
        await self.load_extension("squid.bot.misc_commands")
        await self.load_extension("squid.bot.settings")
        await self.load_extension("squid.bot.submission")
        await self.load_extension("squid.bot.log")
        await self.load_extension("squid.bot.help")
        await self.load_extension("squid.bot.voting.vote")
        await self.load_extension("jishaku")
        await self.load_extension("squid.bot.verify")
        await self.load_extension("squid.bot.admin")
        await self.load_extension("squid.bot.give_redstoner")
        self.call_supabase_to_prevent_deactivation.start()

    @tasks.loop(hours=24)
    async def call_supabase_to_prevent_deactivation(self):
        """Supabase deactivates a database in the free tier if it's not used for 7 days."""
        await self.db.table("builds").select("id").limit(1).execute()

    @tasks.loop(minutes=5)
    async def clean_dangling_build_locks(self):
        """Clean up dangling build locks in case some functions failed to release them."""
        await clean_locks()

    async def get_or_fetch_message(self, channel_id: int, message_id: int) -> Message | None:
        """
        Fetches a message from the cache or the API.

        Raises:
            ValueError: The channel is not a MessageableChannel and thus no message can exist in it.
            discord.HTTPException: Fetching the channel or message failed.
            discord.Forbidden: The bot does not have permission to fetch the channel or message.
            discord.NotFound: The channel or message was not found.
        """
        channel = self.get_channel(channel_id)
        if channel is None:
            channel = await self.fetch_channel(channel_id)
        if not isinstance(channel, MessageableChannel):
            raise ValueError("Channel is not a messageable channel.")
        try:
            return await channel.fetch_message(message_id)
        except discord.NotFound:
            logger.debug("Message %s not found in channel %s.", message_id, channel_id)
            await DatabaseManager().message.untrack_message(message_id)
        except discord.Forbidden:
            pass
        return None

    def get_running_message(
        self,
        ctx: Messageable | Webhook,
        *,
        title: str = "Working",
        description: str = "Getting information...",
        delete_on_exit: bool = False,
    ) -> RunningMessage:
        """
        Returns a context manager which can be used to display a message that will be updated
        as the command progresses.

        Usage:
            ```python
            async with bot.get_running_message(ctx, title="Processing") as msg:
                await msg.edit(description="Still working...")
                # Do some work here
                await msg.edit(description="Done!")
            ```
        """
        return RunningMessage(
            ctx,
            title=title,
            description=description,
            delete_on_exit=delete_on_exit,
            print_tracebacks=self.print_tracebacks,
            id_to_mention_on_error=self.owner_id,
        )

    def for_build(self, build: Build) -> BuildHandler[Self]:
        """A helper function to create a BuildHandler with the bot instance."""
        return BuildHandler(self, build)


def setup_logging(dev_mode: bool = False):
    """Set up logging for the bot process."""
    # Using format from https://discordpy.readthedocs.io/en/latest/logging.html
    dt_fmt = "%Y-%m-%d %H:%M:%S"
    formatter = logging.Formatter("[{asctime}] [{levelname:<8}] {name}: {message}", dt_fmt, style="{")

    logging.root.setLevel(logging.INFO)
    stream_handler = logging.StreamHandler()
    stream_handler.setFormatter(formatter)
    logging.root.addHandler(stream_handler)

    discord_logger = logging.getLogger("discord")
    discord_logger.setLevel(logging.INFO)

    if dev_mode:
        # dpy emits heartbeat warning whenever you suspend the bot for over 10 seconds, which is annoying if you attach a debugger
        logging.getLogger("discord.gateway").setLevel(logging.ERROR)

    file_handler = RotatingFileHandler(
        filename="discord.log",
        encoding="utf-8",
        maxBytes=32 * 1024 * 1024,  # 32 MiB
        backupCount=5,  # Rotate through 5 files
    )

    file_handler.setFormatter(formatter)
    discord_logger.addHandler(file_handler)


DEFAULT_CONFIG: Final[ApplicationConfig] = {
    "dev_mode": False,
    "bot_config": {
        "prefix": "!",
        "bot_name": "Redstone Squid",
    },
}


async def main(config: ApplicationConfig = DEFAULT_CONFIG):
    """Main entry point for the bot."""
    setup_logging(config.get("dev_mode", False))
    async with RedstoneSquid(config=config.get("bot_config")) as bot:
        token = os.environ.get("BOT_TOKEN")
        if not token:
            raise RuntimeError("Specify discord token either with .env file or a BOT_TOKEN environment variable.")
        await bot.start(token)


if __name__ == "__main__":
    # You probably want to run app.py instead, this is just for convenience
    asyncio.run(main())<|MERGE_RESOLUTION|>--- conflicted
+++ resolved
@@ -23,11 +23,6 @@
 from squid.db.builds import Build, clean_locks
 
 logger = logging.getLogger(__name__)
-<<<<<<< HEAD
-=======
-
-
->>>>>>> 6ec23c44
 type MaybeAwaitableFunc[**P, T] = Callable[P, T | Awaitable[T]]
 
 
