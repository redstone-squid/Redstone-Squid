"""A cog with commands to submit builds."""

from __future__ import annotations

import asyncio
from typing import TYPE_CHECKING, Literal

import discord
from discord import Message, app_commands
from discord.ext import commands
from discord.ext.commands import (
    Cog,
    Context,
    flag,
)

from squid.bot import utils
from squid.bot._types import GuildMessageable
from squid.bot.converter import DimensionsConverter, ListConverter
from squid.bot.submission.ui.components import DynamicBuildEditButton
from squid.bot.submission.ui.views import BuildSubmissionForm
from squid.bot.utils import RunningMessage, check_is_owner_server, check_is_trusted_or_staff, fix_converter_annotations
from squid.db.builds import Build
from squid.db.schema import Category, Status
from squid.db.utils import upload_to_catbox

if TYPE_CHECKING:
    from squid.bot import RedstoneSquid

# TODO: Set up a webhook for the bot to handle google form submissions.


class BuildSubmitCog[BotT: RedstoneSquid](Cog, name="Build"):
    """A cog with commands to submit builds."""

    def __init__(self, bot: BotT):
        self.bot = bot

    @commands.hybrid_group(name="submit")
    async def submit_group(self, ctx: Context[BotT]):
        """Submit a build to the database."""
        await ctx.send_help("submit")

    @fix_converter_annotations
    class SubmitDoorFlags(commands.FlagConverter):
        """Parameters information for the /submit door command."""

        def to_build(self) -> Build:
            """Convert the flags to a build object."""
            build = Build()
            build.record_category = self.record_category
            build.version_spec = self.works_in
            build.width, build.height, build.depth = self.build_size
            build.door_width, build.door_height, build.door_depth = self.door_size
            build.door_type = self.pattern
            build.door_orientation_type = self.door_type
            build.wiring_placement_restrictions = self.wiring_placement_restrictions
            build.component_restrictions = self.component_restrictions

            if (locationality := self.locationality) is not None and locationality != "Not locational":
                build.miscellaneous_restrictions.append(locationality)
            if (directionality := self.directionality) is not None and directionality != "Not directional":
                build.miscellaneous_restrictions.append(directionality)

            build.normal_closing_time = self.normal_closing_time
            build.normal_opening_time = self.normal_opening_time

            if self.information_about_build is not None:
<<<<<<< HEAD
                build.information["user"] = self.information_about_build
            build.creators_ign = self.creators
            build.image_urls = self.image_urls
            build.video_urls = self.video_urls
            build.world_download_urls = self.world_download_urls
=======
                build.extra_info["user"] = self.information_about_build
            if (ign := self.in_game_name_of_creator) is not None:
                build.creators_ign = ign.split(", ")
            else:
                build.creators_ign = []

            build.image_urls = [self.link_to_image] if self.link_to_image is not None else []
            build.video_urls = [self.link_to_youtube_video] if self.link_to_youtube_video is not None else []
            build.world_download_urls = [self.link_to_world_download] if self.link_to_world_download is not None else []
>>>>>>> 058deaed
            build.completion_time = self.date_of_creation
            return build

        _list_default = lambda ctx: []  # noqa: E731

        # fmt: off
        # Intentionally moved closer to the submit command
        door_size: tuple[int | None, int | None, int | None] = flag(converter=DimensionsConverter, description='e.g. *2x2* piston door. In width x height (x depth), spaces optional.')
        record_category: Literal['Smallest', 'Fastest', 'First'] | None = flag(default=None, description='Is this build a record?')
        pattern: list[str] = flag(default=lambda ctx: ['Regular'], converter=ListConverter, description='The pattern type of the door. For example, "full lamp" or "funnel".')
        door_type: Literal['Door', 'Skydoor', 'Trapdoor'] = flag(default='Door', description='Door, Skydoor, or Trapdoor.')
        build_size: tuple[int | None, int | None, int | None] = flag(default=lambda ctx: (None, None, None), converter=DimensionsConverter, description='The dimension of the build. In width x height (x depth), spaces optional.')
        works_in: str | None = flag(default=None, description='Specify the versions the build works in. The format should be like "1.17 - 1.18.1, 1.20+".')
        # TODO: merge all restrictions into one field and use build.set_restrictions
        wiring_placement_restrictions: list[str] = flag(default=_list_default, converter=ListConverter, description='For example, "Seamless, Full Flush". See the regulations (/docs) for the complete list.')
        component_restrictions: list[str] = flag(default=_list_default, converter=ListConverter, description='For example, "No Pistons, No Slime Blocks". See the regulations (/docs) for the complete list.')
        information_about_build: str | None = flag(default=None, description='Any additional information about the build.')
        normal_closing_time: int | None = flag(default=None, description='The time it takes to close the door, in gameticks. (1s = 20gt)')
        normal_opening_time: int | None = flag(default=None, description='The time it takes to open the door, in gameticks. (1s = 20gt)')
        date_of_creation: str | None = flag(default=None, description='The date the build was created.')
        creators: list[str] = flag(default=_list_default, converter=ListConverter, description='The in-game name of the creator(s).')
        locationality: Literal["Locational", "Locational with fixes", "Not locational"] | None = flag(default=None, description='Whether the build works everywhere, or only in certain locations.')
        directionality: Literal["Directional", "Directional with fixes", "Not directional"] | None = flag(default=None, description='Whether the build works in all directions, or only in certain directions.')
        image_urls: list[str] = flag(name="image_links", default=_list_default, converter=ListConverter, description='Links to images of the build.')
        video_urls: list[str] = flag(name="video_links", default=_list_default, converter=ListConverter, description='Links to videos of the build.')
        world_download_urls: list[str] = flag(name="world_download_links", default=_list_default, converter=ListConverter, description='Links to download the world.')
        # fmt: on

    @submit_group.command(name="door")
    async def submit_door(self, ctx: Context[BotT], *, flags: SubmitDoorFlags):
        """Submits a record to the database directly."""
        # TODO: Discord only allows 25 options. Split this into multiple commands.
        if ctx.interaction:
            interaction = ctx.interaction
            await interaction.response.defer()
            followup = interaction.followup

            async with RunningMessage(followup) as message:
                build = flags.to_build()
                build.submitter_id = ctx.author.id
                build.ai_generated = False
                build.category = Category.DOOR
                build.submission_status = Status.PENDING

                build_handler = self.bot.for_build(build)
                await asyncio.gather(
                    build.save(),
                    followup.send(
                        "Here is a preview of the submission. Use /edit if you have made a mistake",
                        embed=await build_handler.generate_embed(),
                        ephemeral=True,
                    ),
                )

                success_embed = utils.info_embed(
                    "Success",
                    f"Build submitted successfully!\nThe build ID is: {build.id}",
                )
                await asyncio.gather(
                    message.edit(embed=success_embed),
                    build_handler.post_for_voting(),
                )
        else:
            raise NotImplementedError("This command is only available as a slash command for now.")

    @app_commands.command(name="submit_form")
    async def submit_form(
        self,
        interaction: discord.Interaction[BotT],
        *,
        first_attachment: discord.Attachment | None = None,
        second_attachment: discord.Attachment | None = None,
        third_attachment: discord.Attachment | None = None,
        fourth_attachment: discord.Attachment | None = None,
    ):
        """Submits a build to the database."""
        await interaction.response.defer()

        build = Build(ai_generated=False)
        attachments = [first_attachment, second_attachment, third_attachment, fourth_attachment]

        async def _handle_attachment(attachment: discord.Attachment | None):
            if attachment is None:
                return
            assert attachment.content_type is not None
            if not attachment.content_type.startswith("image") and not attachment.content_type.startswith("video"):
                raise ValueError(f"Unsupported content type: {attachment.content_type}")

            url = await upload_to_catbox(attachment.filename, await attachment.read(), attachment.content_type)
            if attachment.content_type.startswith("image"):
                build.image_urls.append(url)
            elif attachment.content_type.startswith("video"):
                build.video_urls.append(url)

        await asyncio.gather(*(_handle_attachment(attachment) for attachment in attachments))

        view = BuildSubmissionForm(build)
        followup = interaction.followup

        await followup.send("Use the select menus then click the button", view=view)
        await view.wait()
        if view.value is None:
            await followup.send("Submission canceled due to inactivity", ephemeral=True)
            return
        elif view.value is False:
            await followup.send("Submission canceled by user", ephemeral=True)
            return
        else:
            await build.save()
            await asyncio.gather(
                followup.send(
                    "Here is a preview of the submission. Use /edit if you have made a mistake",
                    embed=await self.bot.for_build(build).generate_embed(),
                    ephemeral=True,
                ),
                self.bot.for_build(build).post_for_voting(),
            )

    @commands.Cog.listener("on_build_confirmed")
    async def post_confirmed_build(self, build: Build) -> None:
        """Post a confirmed build to the appropriate discord channels.

        Args:
            build (Build): The build to post.
        """
        assert build.id is not None
        if build.submission_status != Status.CONFIRMED:
            raise ValueError("The build must be confirmed to post it.")

        build_handler = self.bot.for_build(build)
        em = await build_handler.generate_embed()

        async def _send_msg(channel: GuildMessageable):
            message = await channel.send(content=build.original_link, embed=em)
            await self.bot.db.message.track_message(message, purpose="view_confirmed_build", build_id=build.id)

        await asyncio.gather(*(_send_msg(channel) for channel in await build_handler.get_channels_to_post_to()))

    @Cog.listener(name="on_message")
    async def infer_build_from_message(self, message: Message):
        """Infer a build from a message."""
        if message.author.bot:
            return

        build_logs = 726156829629087814
        record_logs = 667401499554611210

        if message.channel.id not in [build_logs, record_logs]:
            return

        build = await Build.ai_generate_from_message(message)
        if build is None:
            return

        for attachment in message.attachments:
            if attachment.content_type is None:
                continue
            url = await upload_to_catbox(attachment.filename, await attachment.read(), attachment.content_type)
            if attachment.content_type.startswith("image"):
                build.image_urls.append(url)
            elif attachment.content_type.startswith("video"):
                build.video_urls.append(url)

        build.submission_status = Status.PENDING
        build.category = Category.DOOR
        build.submitter_id = message.author.id
        # Order is important here.
        await build.save()
        await self.bot.for_build(build).post_for_voting(type="add")

    @commands.hybrid_command("recalc")
    @check_is_trusted_or_staff()
    @commands.check(check_is_owner_server)
    async def recalc(self, ctx: Context[BotT], message: discord.Message):
        """Recalculate a build from a message."""
        await ctx.defer(ephemeral=True)
        await self.infer_build_from_message(message)
        await ctx.send("Build recalculated.", ephemeral=True)


async def setup(bot: RedstoneSquid):
    """Called by discord.py when the cog is added to the bot via bot.load_extension."""
    bot.add_dynamic_items(DynamicBuildEditButton)
    await bot.add_cog(BuildSubmitCog(bot))<|MERGE_RESOLUTION|>--- conflicted
+++ resolved
@@ -66,23 +66,11 @@
             build.normal_opening_time = self.normal_opening_time
 
             if self.information_about_build is not None:
-<<<<<<< HEAD
-                build.information["user"] = self.information_about_build
+                build.extra_info["user"] = self.information_about_build
             build.creators_ign = self.creators
             build.image_urls = self.image_urls
             build.video_urls = self.video_urls
             build.world_download_urls = self.world_download_urls
-=======
-                build.extra_info["user"] = self.information_about_build
-            if (ign := self.in_game_name_of_creator) is not None:
-                build.creators_ign = ign.split(", ")
-            else:
-                build.creators_ign = []
-
-            build.image_urls = [self.link_to_image] if self.link_to_image is not None else []
-            build.video_urls = [self.link_to_youtube_video] if self.link_to_youtube_video is not None else []
-            build.world_download_urls = [self.link_to_world_download] if self.link_to_world_download is not None else []
->>>>>>> 058deaed
             build.completion_time = self.date_of_creation
             return build
 
