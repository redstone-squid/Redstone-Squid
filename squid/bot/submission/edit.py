"""A cog with commands to editing builds."""

from __future__ import annotations

from typing import TYPE_CHECKING, Literal

import discord
from discord import app_commands
from discord.ext import commands
from discord.ext.commands import Cog, Context, flag
from postgrest.base_request_builder import SingleAPIResponse

from squid.bot import utils
from squid.bot.submission.ui.components import DynamicBuildEditButton
from squid.bot.submission.ui.views import BuildEditView, ConfirmationView
from squid.bot.utils import MISSING, MissingType, RunningMessage, check_is_owner_server, check_is_trusted_or_staff, fix_converter_annotations
from squid.bot.converter import DimensionsConverter, ListConverter, GameTickConverter, NoneStrConverter
from squid.db.builds import Build

if TYPE_CHECKING:
    from squid.bot import RedstoneSquid


class BuildEditCog[BotT: RedstoneSquid](Cog):
    """A cog with commands for editing builds."""

    def __init__(self, bot: BotT):
        self.bot = bot
        # https://github.com/Rapptz/discord.py/issues/7823#issuecomment-1086830458
        self.edit_ctx_menu = app_commands.ContextMenu(
            name="Edit Build",
            callback=self.edit_context_menu,
        )
        self.bot.tree.add_command(self.edit_ctx_menu)

    @commands.hybrid_group(name="edit")
    @check_is_trusted_or_staff()
    @commands.check(check_is_owner_server)
    async def edit_group(self, ctx: Context[BotT]):
        """Edits a record in the database directly."""
        await ctx.send_help("edit")

    @fix_converter_annotations
    class EditDoorFlags(commands.FlagConverter):
        """Parameters information for the `/edit door` command."""

        async def to_build(self) -> Build | None:
            """Convert the flags to a build object, returns None if the build_id is invalid."""
            build = await Build.from_id(self.build_id)
            if build is None:
                return None

            # Technically we can match both the variable names and the attribute names and use setattr
            # to set the values in a loop, but this explicitness helps with refactoring and readability.
            # FIXME: need to distinguish between None and removing the value
<<<<<<< HEAD
            if self.works_in is not MISSING:
                build.version_spec = self.works_in
            if self.build_size is not MISSING:
                build.width, build.height, build.depth = self.build_size
            if self.door_size is not MISSING:
                build.door_width, build.door_height, build.door_depth = self.door_size
            if self.pattern is not MISSING:
                build.door_type = self.pattern
            if self.door_type is not MISSING:
                build.door_orientation_type = self.door_type
            if self.wiring_placement_restrictions is not MISSING:
                build.wiring_placement_restrictions = self.wiring_placement_restrictions
            if self.component_restrictions is not MISSING:
                build.component_restrictions = self.component_restrictions
            if self.locationality is not MISSING:
                try:
                    build.miscellaneous_restrictions.remove("Locational")
                except ValueError:
                    pass
                try:
                    build.miscellaneous_restrictions.remove("Locational with fixes")
                except ValueError:
                    pass
                if self.locationality != "Not locational":
                    build.miscellaneous_restrictions.append(self.locationality)

            if self.directionality is not MISSING:
                try:
                    build.miscellaneous_restrictions.remove("Directional")
                except ValueError:
                    pass
                try:
                    build.miscellaneous_restrictions.remove("Directional with fixes")
                except ValueError:
                    pass
                if self.directionality != "Not directional":
                    build.miscellaneous_restrictions.append(self.directionality)

            if self.normal_closing_time is not MISSING:
=======
            if (works_in := self.works_in) is not None:
                build.version_spec = works_in
            if (build_size := self.build_size) is not None:
                build.dimensions = parse_dimensions(build_size)
            if (door_size := self.door_size) is not None:
                build.door_dimensions = parse_dimensions(door_size)
            if (pattern := self.pattern) is not None:
                build.door_type = pattern.split(", ")
            if (door_type := self.door_type) is not None:
                build.door_orientation_type = door_type
            if (wp_res := self.wiring_placement_restrictions) is not None:
                build.wiring_placement_restrictions = wp_res.split(", ")
            if (co_res := self.component_restrictions) is not None:
                build.component_restrictions = co_res.split(", ")
            misc_restrictions = [self.locationality, self.directionality]  # FIXME: This is always overriding
            build.miscellaneous_restrictions = [x for x in misc_restrictions if x is not None]
            if self.normal_closing_time is not None:
>>>>>>> 058deaed
                build.normal_closing_time = self.normal_closing_time
            if self.normal_opening_time is not MISSING:
                build.normal_opening_time = self.normal_opening_time
<<<<<<< HEAD
            if (user_info := self.extra_user_info) is not MISSING:
                if user_info is not None:
                    build.information["user"] = user_info
                else:
                    build.information.pop("user", None)
            if self.creators is not MISSING:
                build.creators_ign = self.creators
            if self.image_urls is not MISSING:
                build.image_urls = self.image_urls
            if self.video_urls is not MISSING:
                build.video_urls = self.video_urls
            if self.world_download_urls is not MISSING:
                build.world_download_urls = self.world_download_urls

            if (server_ip := self.server_ip) is not MISSING:
                if server_ip is not None:
                    build.server_info["server_ip"] = server_ip
                else:
                    build.server_info.pop("server_ip", None)

            if (coordinates := self.coordinates) is not MISSING:
                if coordinates is not None:
                    build.server_info["coordinates"] = coordinates
                else:
                    build.server_info.pop("coordinates", None)

            if (command_to_get_to_build := self.command_to_get_to_build) is not MISSING:
                if command_to_get_to_build is not None:
                    build.server_info["command_to_build"] = command_to_get_to_build
                else:
                    build.server_info.pop("command_to_build", None)

            if self.date_of_creation is not MISSING:
=======
            if self.information_about_build is not None:
                build.extra_info["user"] = self.information_about_build
            if (ign := self.in_game_name_of_creator) is not None:
                build.creators_ign = ign.split(", ")
            if self.link_to_image is not None:
                build.image_urls = [self.link_to_image]
            if self.link_to_youtube_video is not None:
                build.video_urls = [self.link_to_youtube_video]
            if self.link_to_world_download is not None:
                build.world_download_urls = [self.link_to_world_download]

            server_info = build.extra_info.get("server_info", {})
            if self.server_ip is not None:
                server_info |= {"server_ip": self.server_ip}
            if self.coordinates is not None:
                server_info |= {"coordinates": self.coordinates}
            if self.command_to_get_to_build is not None:
                server_info |= {"command_to_build": self.command_to_get_to_build}
            build.extra_info["server_info"] = server_info

            if self.date_of_creation is not None:
>>>>>>> 058deaed
                build.completion_time = self.date_of_creation
            return build

        # fmt: off
        build_id: int = flag(description='The ID of the submission.')
        door_size: tuple[int | None, int | None, int | None] | MissingType = flag(default=MISSING, converter=DimensionsConverter, description='e.g. *2x2* piston door. In width x height (x depth).')
        pattern: list[str] | MissingType = flag(default=MISSING, converter=ListConverter, description='The pattern type of the door. For example, "full lamp" or "funnel".')
        door_type: Literal['Door', 'Skydoor', 'Trapdoor'] | MissingType = flag(default=MISSING, converter=NoneStrConverter(choices=["Door", "Skydoor", "Trapdoor"]), description='Door, Skydoor, or Trapdoor.')
        build_size: tuple[int | None, int | None, int | None] | MissingType = flag(default=MISSING, converter=DimensionsConverter, description='The dimension of the build. In width x height x depth.')
        works_in: str | None | MissingType = flag(default=MISSING, converter=NoneStrConverter, description='Specify the versions the build works in. The format should be like "1.17 - 1.18.1, 1.20+".')
        wiring_placement_restrictions: list[str] | MissingType = flag(default=MISSING, converter=ListConverter, description='For example, "Seamless, Full Flush". See the regulations (/docs) for the complete list.')
        component_restrictions: list[str] | MissingType = flag(default=MISSING, converter=ListConverter, description='For example, "No Pistons, No Slime Blocks". See the regulations (/docs) for the complete list.')
        extra_user_info: str | None | MissingType = flag(name="notes", converter=NoneStrConverter, default=MISSING, description='Any additional information about the build.')
        normal_closing_time: int | None | MissingType = flag(default=MISSING, converter=GameTickConverter, description='The time it takes to close the door, in gameticks. (1s = 20gt)')
        normal_opening_time: int | None | MissingType = flag(default=MISSING, converter=GameTickConverter, description='The time it takes to open the door, in gameticks. (1s = 20gt)')
        date_of_creation: str | None | MissingType = flag(default=MISSING, converter=NoneStrConverter, description='The date the build was created.')
        creators: list[str] | MissingType = flag(default=MISSING, converter=ListConverter, description='The in-game name of the creator(s).')
        locationality: Literal["Locational", "Locational with fixes", "Not locational"] | MissingType = flag(default=MISSING, converter=NoneStrConverter(choices=["Locational", "Locational with fixes", "Not locational"]), description='Whether the build works everywhere, or only in certain locations.')
        directionality: Literal["Directional", "Directional with fixes", "Not directional"] = flag(default=MISSING, converter=NoneStrConverter(choices=["Directional", "Directional with fixes", "Not directional"]), description='Whether the build works in all directions, or only in certain directions.')
        image_urls: list[str] | MissingType = flag(name="image_links", default=MISSING, converter=ListConverter, description='Links to images of the build.')
        video_urls: list[str] | MissingType = flag(name="video_links", default=MISSING, converter=ListConverter, description='Links to videos of the build.')
        world_download_urls: list[str] | MissingType = flag(name="world_download_links", default=MISSING, converter=ListConverter, description='Links to download the world.')
        server_ip: str | None | MissingType = flag(default=MISSING, converter=NoneStrConverter, description='The IP of the server where the build is located.')
        coordinates: str | None | MissingType = flag(default=MISSING, converter=NoneStrConverter, description='The coordinates of the build in the server.')
        command_to_get_to_build: str | None | MissingType = flag(default=MISSING, converter=NoneStrConverter, description='The command to get to the build in the server.')
        # fmt: on

    @edit_group.command(name="door")
    async def edit_door(self, ctx: Context[BotT], *, flags: EditDoorFlags):
        """Edits a door record in the database directly."""
        await ctx.defer()
        async with RunningMessage(ctx) as sent_message:
            build = await flags.to_build()
            if build is None:
                error_embed = utils.error_embed("Error", "No build with that ID.")
                return await sent_message.edit(embed=error_embed)

            preview_embed = await self.bot.for_build(build).generate_embed()

            # Show a preview of the changes and ask for confirmation
            await sent_message.edit(embed=utils.info_embed("Waiting", "User confirming changes..."))
            if ctx.interaction:
                view = ConfirmationView()
                preview = await ctx.interaction.followup.send(
                    "Here is a preview of the changes. Use the buttons to confirm or cancel.",
                    embed=preview_embed,
                    view=view,
                    ephemeral=True,
                    wait=True,
                )
                await view.wait()
                await preview.delete()
                if view.value is None:
                    await sent_message.edit(
                        embed=utils.info_embed("Timed out", "Build edit canceled due to inactivity.")
                    )
                elif view.value:
                    await sent_message.edit(embed=utils.info_embed("Editing", "Editing build..."))
                    await build.save()
                    await self.bot.for_build(build).update_messages()
                    await sent_message.edit(embed=utils.info_embed("Success", "Build edited successfully"))
                else:
                    await sent_message.edit(embed=utils.info_embed("Cancelled", "Build edit canceled by user"))
            else:  # Not an interaction, so we can't use buttons for confirmation
                await sent_message.edit(embed=utils.info_embed("Editing", "Editing build..."))
                await build.save()
                await self.bot.for_build(build).update_messages()
                await sent_message.edit(embed=utils.info_embed("Success", "Build edited successfully"))

    async def edit_context_menu(self, interaction: discord.Interaction[BotT], message: discord.Message) -> None:
        """A context menu command to edit a build."""
        await interaction.response.defer(ephemeral=True)
        if message.author.id != self.bot.user.id:  # type: ignore
            return await interaction.followup.send("This does not look like a build.", ephemeral=True)

        response: SingleAPIResponse[dict[str, int | None]] | None = (
            await self.bot.db.table("messages").select("build_id").eq("message_id", message.id).maybe_single().execute()
        )
        if response is None:
            return await interaction.followup.send("This does not look like a build.", ephemeral=True)
        else:
            build_id = response.data["build_id"]

        if build_id is None:
            return await interaction.followup.send("This does not look like a build.", ephemeral=True)

        build = await Build.from_id(build_id)
        assert build is not None
        await BuildEditView(build).send(interaction, ephemeral=True)


async def setup(bot: RedstoneSquid) -> None:
    """Called by discord.py when the cog is added to the bot via bot.load_extension."""
    bot.add_dynamic_items(DynamicBuildEditButton)
    await bot.add_cog(BuildEditCog(bot))<|MERGE_RESOLUTION|>--- conflicted
+++ resolved
@@ -53,7 +53,6 @@
             # Technically we can match both the variable names and the attribute names and use setattr
             # to set the values in a loop, but this explicitness helps with refactoring and readability.
             # FIXME: need to distinguish between None and removing the value
-<<<<<<< HEAD
             if self.works_in is not MISSING:
                 build.version_spec = self.works_in
             if self.build_size is not MISSING:
@@ -93,34 +92,14 @@
                     build.miscellaneous_restrictions.append(self.directionality)
 
             if self.normal_closing_time is not MISSING:
-=======
-            if (works_in := self.works_in) is not None:
-                build.version_spec = works_in
-            if (build_size := self.build_size) is not None:
-                build.dimensions = parse_dimensions(build_size)
-            if (door_size := self.door_size) is not None:
-                build.door_dimensions = parse_dimensions(door_size)
-            if (pattern := self.pattern) is not None:
-                build.door_type = pattern.split(", ")
-            if (door_type := self.door_type) is not None:
-                build.door_orientation_type = door_type
-            if (wp_res := self.wiring_placement_restrictions) is not None:
-                build.wiring_placement_restrictions = wp_res.split(", ")
-            if (co_res := self.component_restrictions) is not None:
-                build.component_restrictions = co_res.split(", ")
-            misc_restrictions = [self.locationality, self.directionality]  # FIXME: This is always overriding
-            build.miscellaneous_restrictions = [x for x in misc_restrictions if x is not None]
-            if self.normal_closing_time is not None:
->>>>>>> 058deaed
                 build.normal_closing_time = self.normal_closing_time
             if self.normal_opening_time is not MISSING:
                 build.normal_opening_time = self.normal_opening_time
-<<<<<<< HEAD
             if (user_info := self.extra_user_info) is not MISSING:
                 if user_info is not None:
-                    build.information["user"] = user_info
-                else:
-                    build.information.pop("user", None)
+                    build.extra_info["user"] = user_info
+                else:
+                    build.extra_info.pop("user", None)
             if self.creators is not MISSING:
                 build.creators_ign = self.creators
             if self.image_urls is not MISSING:
@@ -130,48 +109,28 @@
             if self.world_download_urls is not MISSING:
                 build.world_download_urls = self.world_download_urls
 
+            server_info = build.extra_info.get("server_info", {})
             if (server_ip := self.server_ip) is not MISSING:
                 if server_ip is not None:
-                    build.server_info["server_ip"] = server_ip
-                else:
-                    build.server_info.pop("server_ip", None)
+                    server_info["server_ip"] = server_ip
+                else:
+                    server_info.pop("server_ip", None)
 
             if (coordinates := self.coordinates) is not MISSING:
                 if coordinates is not None:
-                    build.server_info["coordinates"] = coordinates
-                else:
-                    build.server_info.pop("coordinates", None)
+                    server_info["coordinates"] = coordinates
+                else:
+                    server_info.pop("coordinates", None)
 
             if (command_to_get_to_build := self.command_to_get_to_build) is not MISSING:
                 if command_to_get_to_build is not None:
-                    build.server_info["command_to_build"] = command_to_get_to_build
-                else:
-                    build.server_info.pop("command_to_build", None)
+                    server_info["command_to_build"] = command_to_get_to_build
+                else:
+                    server_info.pop("command_to_build", None)
+            if server_info:
+                build.extra_info["server_info"] = server_info
 
             if self.date_of_creation is not MISSING:
-=======
-            if self.information_about_build is not None:
-                build.extra_info["user"] = self.information_about_build
-            if (ign := self.in_game_name_of_creator) is not None:
-                build.creators_ign = ign.split(", ")
-            if self.link_to_image is not None:
-                build.image_urls = [self.link_to_image]
-            if self.link_to_youtube_video is not None:
-                build.video_urls = [self.link_to_youtube_video]
-            if self.link_to_world_download is not None:
-                build.world_download_urls = [self.link_to_world_download]
-
-            server_info = build.extra_info.get("server_info", {})
-            if self.server_ip is not None:
-                server_info |= {"server_ip": self.server_ip}
-            if self.coordinates is not None:
-                server_info |= {"coordinates": self.coordinates}
-            if self.command_to_get_to_build is not None:
-                server_info |= {"command_to_build": self.command_to_get_to_build}
-            build.extra_info["server_info"] = server_info
-
-            if self.date_of_creation is not None:
->>>>>>> 058deaed
                 build.completion_time = self.date_of_creation
             return build
 
