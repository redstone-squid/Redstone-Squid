--- conflicted
+++ resolved
@@ -623,12 +623,7 @@
         server_ip: str | None = flag(default=None, description='The IP of the server where the build is located.')
         coordinates: str | None = flag(default=None, description='The coordinates of the build in the server.')
         command_to_get_to_build: str | None = flag(default=None, description='The command to get to the build in the server.')
-<<<<<<< HEAD
-
-    # fmt: on
-=======
         # fmt: on
->>>>>>> a215d6f5
 
     @edit_group.command(name="door")
     async def edit_door(self, ctx: Context, *, flags: EditDoorFlags):
@@ -783,16 +778,7 @@
         build.submitter_id = message.author.id
         # Order is important here.
         await build.save()
-<<<<<<< HEAD
-        await asyncio.gather(
-            *(
-                self.post_build_for_voting(build, type="add"),
-                track_message(message, purpose="build_original_message", build_id=build.id),
-            )
-        )
-=======
         await self.post_build_for_voting(build, type="add")
->>>>>>> a215d6f5
 
     @build_hybrid_group.command("recalc")
     @check_is_trusted_or_staff()
