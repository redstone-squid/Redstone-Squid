"""Submitting and retrieving submissions to/from the database"""
from __future__ import annotations
from datetime import datetime
from typing import Optional, Literal

import discord

import Discord.config
from Database.database import DatabaseManager
from Discord import utils


class Build:
    """A class representing a submission to the database. This class is used to store and manipulate submissions."""
    PENDING = 0
    CONFIRMED = 1
    DENIED = 2

    def __init__(self):
        """Initializes an empty build.

         This should not be used externally. Use `from_dict()` or `from_id()` instead."""
        # type | None indicates that the value is expected to be filled in.
        # Optional[type] is used to indicate that the value is actually optional.
        # If you do not fill in parameters that are typed "type | None", errors will occur from all parts of the code.
        self.id: int | None = None
        self.submission_status: int | None = None
        self.record_category: Optional[Literal["Smallest", "Fastest", "First"]]= None
        self.versions: Optional[list[str]] = None

        self.width: int | None = None
        self.height: int | None = None
        self.depth: int | None = None

        self.door_width: int | None = None
        self.door_height: int | None = None

        self.door_type: Optional[list[str]] = None
        self.door_orientation_type: Optional[Literal["Door", "Trapdoor", "Skydoor"]] = None

        self.wp_restrictions: Optional[list[str]] = None
        self.comp_restrictions: Optional[list[str]] = None
        self.misc_restrictions: Optional[list[str]] = None

        self.normal_closing_time: int | None = None
        self.normal_opening_time: int | None = None
        self.visible_closing_time: Optional[int] = None
        self.visible_opening_time: Optional[int] = None

        self.information: Optional[dict] = None
        self.creators: Optional[str] = None

        self.image_url: Optional[str] = None
        self.video_url: Optional[str] = None
        self.world_download_url: Optional[str] = None

        self.server_ip: Optional[str] = None
        self.coordinates: Optional[str] = None
        self.command: Optional[str] = None

        self.submitter_id: int | None = None
        self.completion_time: Optional[str] = None
        self.edited_time: datetime | None = None

    async def confirm(self) -> None:
        """Marks the build as confirmed.

        Raises:
            ValueError: If the build could not be confirmed.
        """
        self.submission_status = Build.CONFIRMED
        db = await DatabaseManager()
        response = await db.table('builds').update({'submission_status': Build.CONFIRMED}, count='exact').eq('id', self.id).execute()
        if response.count != 1:
            raise ValueError("Failed to confirm submission in the database.")

    async def deny(self) -> None:
        """Marks the build as denied.

        Raises:
            ValueError: If the build could not be denied.
        """
        self.submission_status = Build.DENIED
        db = await DatabaseManager()
        response = await db.table('builds').update({'submission_status': Build.DENIED}, count='exact').eq('id', self.id).execute()
        if response.count != 1:
            raise ValueError("Failed to deny submission in the database.")

    def generate_embed(self) -> discord.Embed:
        title = self.get_title()
        description = self.get_description()

        em = utils.info_embed(title=title, description=description)

        fields = self.get_meta_fields()
        for key, val in fields.items():
            em.add_field(name=key, value=val, inline=True)

        if self.image_url:
            em.set_image(url=self.image_url)

        em.set_footer(text=f'Submission ID: {self.id}.')

        return em

    def get_title(self) -> str:
        title = "Pending: " if self.submission_status == Build.PENDING else ""

        # Category
<<<<<<< HEAD
        title = f"{self.record_category or ''} "
=======
        title += f"{self.base_category or ''} "
>>>>>>> 181c674e

        # Door dimensions
        if self.door_width and self.door_height:
            title += f"{self.door_width}x{self.door_height} "
        elif self.door_width:
            title += f"{self.door_width} Wide "
        elif self.door_height:
            title += f"{self.door_height} High "

        # Wiring Placement Restrictions
        if self.wp_restrictions is not None:
            for restriction in self.wp_restrictions:
                if restriction != "None":
                    title += f"{restriction} "

        # Pattern
        if self.door_type[0] != "Regular":
            for pattern in self.door_type:
                title += f"{pattern} "

        # Door type
        title += self.door_orientation_type

        return title

    def get_description(self) -> str | None:
        description = []

        # Component Restrictions
        if self.comp_restrictions and self.comp_restrictions[0] != "None":
            description.append(", ".join(self.comp_restrictions))

        if not Discord.config.VERSIONS_LIST[-1] in self.versions:
            description.append("**Broken** in current version.")

        if "Locational" in self.misc_restrictions:
            description.append("**Locational**.")
        elif "Locational with fixes" in self.misc_restrictions:
            description.append("**Locational** with known fixes for each location.")

        if "Directional" in self.misc_restrictions:
            description.append("**Directional**.")
        elif "Directional with fixes" in self.misc_restrictions:
            description.append("**Directional** with known fixes for each direction.")

        if self.information:
            description.append("\n" + str(self.information))

        if len(description) > 0:
            return "\n".join(description)
        else:
            return None

    def get_versions_string(self) -> str | None:
        versions = []

        linking = False
        first_version = None
        last_version = None

        for index, version in enumerate(Discord.config.VERSIONS_LIST):
            if version in self.versions:

                if not linking:
                    linking = True
                    first_version = version
                    last_version = version
                else:
                    last_version = version

            elif linking:
                linking = False

                if first_version == last_version:
                    versions.append(first_version)
                else:
                    versions.append(f"{first_version} - {last_version}")

                first_version = None
                last_version = None

            if index == len(Discord.config.VERSIONS_LIST) - 1 and linking:
                if first_version == last_version:
                    versions.append(first_version)
                else:
                    versions.append(f"{first_version} - {last_version}")

        return ', '.join(versions)

    def get_meta_fields(self) -> dict[str, str]:
        fields = {"Dimensions": f"{self.width}x{self.height}x{self.depth}",
                  "Volume": str(self.width * self.height * self.depth),
                  "Opening Time": str(self.normal_opening_time),
                  "Closing Time": str(self.normal_closing_time)}

        if self.visible_opening_time and self.visible_closing_time:
            # The times are stored as game ticks, so they need to be divided by 20 to get seconds
            fields["Visible Opening Time"] = self.visible_opening_time / 20
            fields["Visible Closing Time"] = self.visible_closing_time / 20

        fields["Creators"] = ', '.join(sorted(self.creators))
        fields["Date Of Completion"] = str(self.completion_time)
        fields["Versions"] = self.get_versions_string()

        if self.server_ip:
            fields["Server"] = self.server_ip

            if self.coordinates:
                fields["Coordinates"] = self.coordinates

            if self.command:
                fields["Command"] = self.command

        if self.world_download_url:
            fields["World Download"] = self.world_download_url
        if self.video_url:
            fields["Video"] = self.video_url

        return fields

    @staticmethod
    async def add(data: dict) -> Build:
        """Adds a build to the database.

        Returns:
            The Build object that was added.
        """
        db = await DatabaseManager()
        response = await db.table('builds').insert(data, count='exact').execute()
        assert response.count == 1
        return Build.from_dict(response.data[0])

    @staticmethod
    async def from_id(build_id: int) -> Build | None:
        """Creates a new Build object from a database ID.

        Args:
            build_id: The ID of the build to retrieve.

        Returns:
            The Build object with the specified ID, or None if the build was not found.
        """
        db = await DatabaseManager()
        response = await db.table('builds').select('*').eq('id', build_id).maybe_single().execute()
        if response:
            return Build.from_dict(response.data)
        else:
            return None

    @staticmethod
    def from_dict(submission: dict) -> Build:
        """Creates a new Build object from a dictionary."""
        result = Build()

        result.id = submission["id"]
        result.submission_status = submission.get("submission_status", Build.PENDING)
        for fmt in (r"%Y-%m-%dT%H:%M:%S", r"%Y-%m-%dT%H:%M:%S.%f", r"%d-%m-%Y %H:%M:%S"):
            try:
                result.edited_time = datetime.strptime(submission.get("last_update"), fmt)
            except (ValueError, TypeError):
                pass
        else:
            result.edited_time = datetime.now()
        result.record_category = submission["record_category"] if submission.get("record_category") and submission.get("record_category") != "None" else None
        result.door_width = submission.get("door_width")
        result.door_height = submission.get("door_height")
        result.door_type = submission["pattern"].split(", ") if submission["pattern"] else ["Regular"]
        result.door_orientation_type = submission["door_orientation_type"]
        result.wp_restrictions = submission.get("wiring_placement_restrictions").split(", ") if submission.get(
            "wiring_placement_restrictions") else []
        result.comp_restrictions = submission.get("component_restrictions").split(", ") if submission.get(
            "component_restrictions") else []
        result.information = submission.get("information")
        result.width = int(submission["width"])
        result.height = int(submission["height"])
        result.depth = int(submission["depth"])
        result.normal_closing_time = submission["normal_closing_time"]
        result.normal_opening_time = submission["normal_opening_time"]
        result.visible_close_time = submission.get("visible_closing_time")
        result.visible_open_time = submission.get("visible_opening_time")
        # Date of creation is the user provided time, defaulting to the submission time if not provided
        result.completion_time = submission.get("date_of_creation", submission["submission_time"])
        result.creators = submission.get("creators_ign").split(", ") if submission.get("creators_ign") else []
        result.locational = submission["locationality"]
        result.directional = submission["directionality"]
        if submission.get("functional_versions"):
            result.versions = submission.get("functional_versions").split(", ")
        else:
            result.versions = []
        result.image_url = submission.get("image_url")
        result.video_url = submission.get("video_url")
        result.world_download_url = submission.get("world_download_url")
        result.server_ip = submission.get("server_ip")
        result.coordinates = submission.get("coordinates")
        result.command = submission.get("command_to_build")
        result.submitter_id = submission["submitter_id"]

        return result

    def to_dict(self):
        """Converts the submission to a dictionary with keys conforming to the database column names."""
        return {
            "id": self.id,
            "submission_status": self.submission_status,
            "last_update": self.edited_time.strftime(r'%d-%m-%Y %H:%M:%S'),
            "record_category": self.record_category,
            "door_width": self.door_width,
            "door_height": self.door_height,
            "pattern": ", ".join(self.door_type),
            "door_orientation_type": self.door_orientation_type,
            "wiring_placement_restrictions": ", ".join(self.wp_restrictions),
            "component_restrictions": ", ".join(self.comp_restrictions),
            "information": self.information,
            "width": self.width,
            "height": self.height,
            "depth": self.depth,
            "normal_closing_time": self.normal_closing_time,
            "normal_opening_time": self.normal_opening_time,
            "visible_closing_time": self.visible_closing_time,
            "visible_opening_time": self.visible_opening_time,
            "date_of_creation": self.completion_time,
            "creators_ign": ", ".join(self.creators),
            "functional_versions": ", ".join(self.versions),
            "image_link": self.image_url,
            "video_url": self.video_url,
            "world_download_url": self.world_download_url,
            "server_ip": self.server_ip,
            "coordinates": self.coordinates,
            "command_to_build": self.command,
            "submitter_id": self.submitter_id
        }

    def to_string(self) -> str:
        string = ""

        string += f"ID: {self.id}\n"
        string += f"Submission status: {self.submission_status}"
        string += f"Base Category: {self.record_category}\n"
        if self.door_width:
            string += f"Door Width: {self.door_width}\n"
        if self.door_height:
            string += f"Door Height: {self.door_height}\n"
        string += f"Pattern: {' '.join(self.door_type)}\n"
        string += f"Door Type: {self.door_orientation_type}\n"
        if self.wp_restrictions:
            string += f"Wiring Placement Restrictions: {', '.join(self.wp_restrictions)}\n"
        if self.comp_restrictions:
            string += f"Component Restrictions: {', '.join(self.comp_restrictions)}\n"
        if self.misc_restrictions:
            string += f"Miscellaneous Restrictions: {', '.join(self.misc_restrictions)}\n"
        if self.information:
            string += f"Information: {self.information}\n"
        string += f"Build Width: {self.width}\n"
        string += f"Build Height: {self.height}\n"
        string += f"Build Depth: {self.depth}\n"
        string += f"Relative Closing Time: {self.normal_closing_time}\n"
        string += f"Relative Opening Time: {self.normal_opening_time}\n"
        if self.visible_closing_time:
            string += f"Absolute Closing Time: {self.visible_closing_time}\n"
        if self.visible_opening_time:
            string += f"Absolute Opening Time: {self.visible_opening_time}\n"
        string += f"Date Of Creation: {self.completion_time}\n"
        string += f"Creators: {', '.join(self.creators)}\n"
        string += f"Versions: {', '.join(self.versions)}\n"
        if self.image_url:
            string += f"Image URL: {self.image_url}\n"
        if self.video_url:
            string += f"YouTube Link: {self.video_url}\n"
        if self.world_download_url:
            string += f"World Download: {self.world_download_url}\n"
        if self.server_ip:
            string += f"Server IP: {self.server_ip}\n"
        if self.coordinates:
            string += f"Coordinates: {self.coordinates}\n"
        if self.command:
            string += f"Command: {self.command}\n"
        string += f"Submitted By: {self.submitter_id}\n"

        return string


async def get_all_builds_raw(submission_status: Optional[int] = None) -> list[dict]:
    """Fetches all builds from the database, optionally filtered by submission status.

    Args:
        submission_status: The status of the submissions to filter by. If None, all submissions are returned. See Build class for possible values.

    Returns:
        A list of dictionaries, each representing a build.
    """
    db = await DatabaseManager()
    if submission_status:
        response = await db.table('builds').select('*').eq('submission_status', submission_status).execute()
    else:
        response = await db.table('builds').select('*').execute()
    return response.data if response else []


async def get_builds(build_ids: list[int]) -> list[Build | None]:
    """Fetches builds from the database with the given IDs."""
    if len(build_ids) == 0:
        return []

    db = await DatabaseManager()
    response = await db.table('builds').select('*').in_('id', build_ids).execute()

    # Insert None for missing submissions
    submissions: list[Build | None] = [None] * len(build_ids)
    for submission in response.data:
        submissions[build_ids.index(submission['id'])] = Build.from_dict(submission)
    return submissions


async def update_build(build_id: int, data: dict) -> Build | None:
    """ Update a build in the database using the given data. No validation is done on the data.

    Args:
        build_id: The ID of the build to update.
        data: A dictionary containing the data to update. The keys should match the column names in the database.
            See `Build.to_dict()` for an example.

    Returns:
        The updated build, or None if the build was not found.
    """
    db = await DatabaseManager()
    update_values = {key: value for key, value in data.items() if key != 'id' and value is not None}
    response = await db.table('builds').update(update_values, count='exact').eq('id', build_id).execute()
    if response.count == 1:
        return Build.from_dict(response.data[0])
    return None


async def get_unsent_builds(server_id: int) -> list[Build] | None:
    """Get all the builds that have not been posted on the server"""
    db = await DatabaseManager()

    # Builds that have not been posted on the server
    server_unsent_builds = await db.rpc('get_unsent_builds', {'server_id_input': server_id}).execute().data
    return [Build.from_dict(unsent_sub) for unsent_sub in server_unsent_builds]


if __name__ == '__main__':
    print(get_builds([1, 2, 3, 4, 5, 6, 7, 8, 9, 10]))<|MERGE_RESOLUTION|>--- conflicted
+++ resolved
@@ -107,11 +107,7 @@
         title = "Pending: " if self.submission_status == Build.PENDING else ""
 
         # Category
-<<<<<<< HEAD
-        title = f"{self.record_category or ''} "
-=======
-        title += f"{self.base_category or ''} "
->>>>>>> 181c674e
+        title += f"{self.record_category or ''} "
 
         # Door dimensions
         if self.door_width and self.door_height:
